--- conflicted
+++ resolved
@@ -1485,9 +1485,8 @@
 
 INSERT INTO schema_migrations (version) VALUES ('20160104144458');
 
-<<<<<<< HEAD
 INSERT INTO schema_migrations (version) VALUES ('20160210001632');
-=======
+
 INSERT INTO schema_migrations (version) VALUES ('20160210174624');
 
 INSERT INTO schema_migrations (version) VALUES ('20160210195916');
@@ -1497,4 +1496,3 @@
 INSERT INTO schema_migrations (version) VALUES ('20160211003703');
 
 INSERT INTO schema_migrations (version) VALUES ('20160211020341');
->>>>>>> c9936b8d
