# == Schema Information
#
# Table name: petitions
#
#  id                      :integer(4)      not null, primary key
#  title                   :string(255)     not null
#  description             :text
#  response                :text
#  state                   :string(10)      default("pending"), not null
#  open_at                 :datetime
#  creator_signature_id    :integer(4)      not null
#  created_at              :datetime
#  updated_at              :datetime
#  creator_id              :integer(4)
#  rejection_text          :text
#  closed_at               :datetime
#  signature_count         :integer(4)      default(0)
#  response_required       :boolean(1)      default(FALSE)
#  internal_response       :text
#  rejection_code          :string(50)
#  notified_by_email       :boolean(1)      default(FALSE)
#  email_requested_at      :datetime
#  get_an_mp_email_sent_at :datetime
#

require 'rails_helper'

describe Petition do
  include ActiveJob::TestHelper

  context "defaults" do
    it "state should default to pending" do
      p = Petition.new
      expect(p.state).to eq("pending")
    end

    it "email signees should default to false" do
      p = Petition.new
      expect(p.email_signees).to be_falsey
    end

    it "generates sponsor token" do
      p = FactoryGirl.create(:petition, :sponsor_token => nil)
      expect(p.sponsor_token).not_to be_nil
    end
  end

  context "validations" do
    it { is_expected.to validate_presence_of(:title).with_message(/must be completed/) }
    it { is_expected.to validate_presence_of(:action).with_message(/must be completed/) }
    it { is_expected.to validate_presence_of(:description).with_message(/must be completed/) }
    it { is_expected.to validate_presence_of(:creator_signature).with_message(/must be completed/) }

    it "should validate the length of :title to within 150 characters" do
      expect(FactoryGirl.build(:petition, :title => 'x' * 150)).to be_valid
      expect(FactoryGirl.build(:petition, :title => 'x' * 151)).not_to be_valid
    end

    it "should validate the length of :action to within 200 characters" do
      expect(FactoryGirl.build(:petition, :action => 'x' * 200)).to be_valid
      expect(FactoryGirl.build(:petition, :action => 'x' * 201)).not_to be_valid
    end

    it "should validate the length of :description to within 1000 characters" do
      expect(FactoryGirl.build(:petition, :description => 'x' * 1000)).to be_valid
      expect(FactoryGirl.build(:petition, :description => 'x' * 1001)).not_to be_valid
    end

    it "should not allow blank or unknown state" do
      p = FactoryGirl.build(:petition, :state => '')
      expect(p.errors_on(:state)).not_to be_blank
      p.state = 'unknown'
      expect(p.errors_on(:state)).not_to be_blank
    end

    it "should allow known states" do
      p = FactoryGirl.build(:petition)
      %w(pending validated open rejected hidden).each do |state|
        p.state = state
        expect(p.errors_on(:state)).to be_blank
      end
    end

    context "when state is open" do
      let(:petition) { FactoryGirl.build(:open_petition, :open_at => nil, :closed_at => nil) }

      it "should check petition is invalid if no open_at date" do
        expect(petition).not_to be_valid
        expect(petition.errors_on(:open_at)).not_to be_blank
      end

      it "should check petition is invalid if no closed_at date" do
        expect(petition).not_to be_valid
        expect(petition.errors_on(:closed_at)).not_to be_blank
      end

      it "should check petition is valid if there is a open_at and closed_at date" do
        petition.open_at = Time.current
        petition.closed_at = Time.current
        expect(petition).to be_valid
      end
    end

    context "when state is rejected" do
      let(:petition) { FactoryGirl.build(:petition, :state => Petition::REJECTED_STATE) }

      it "should check petition is invalid if no rejection code" do
        expect(petition).not_to be_valid
        expect(petition.errors_on(:rejection_code)).not_to be_blank
      end

      it "should check there is a rejection code" do
        petition.rejection_code = 'libellous'
        expect(petition).to be_valid
      end
    end

    context "response" do
      let(:petition) { FactoryGirl.build(:petition, :response => 'Hello', :email_signees => false) }

      it "should check petition is valid if there is a response when email_signees is true" do
        expect(petition).to be_valid
      end

      it "should check petition is invalid if there is no response when email_signees is true" do
        petition.response = nil
        petition.email_signees = true
        expect(petition.errors_on(:response)).not_to be_blank
      end
    end
  end

  context "scopes" do
    describe "last_hour_trending" do
      before(:each) do
        11.times do |count|
          petition = FactoryGirl.create(:open_petition, :title => "petition ##{count+1}")
          count.times { FactoryGirl.create(:validated_signature, :petition => petition) }
        end

        @petition_with_old_signatures = FactoryGirl.create(:open_petition, :title => "petition out of range")
        @petition_with_old_signatures.signatures.first.update_attribute(:updated_at, 2.hours.ago)
      end

      it "returns petitions trending for the last hour" do
        expect(Petition.last_hour_trending.map(&:id).include?(@petition_with_old_signatures.id)).to be_falsey
      end

      it "returns the signature count for the last hour as an additional attribute" do
        expect(Petition.last_hour_trending.first.signatures_in_last_hour).to eq(11)
        expect(Petition.last_hour_trending.last.signatures_in_last_hour).to eq(9)
      end

      it "limits the result to 3 petitions" do
        # 13 petitions signed in the last hour
        2.times do |count|
          petition = FactoryGirl.create(:open_petition, :title => "petition ##{count+1}")
          count.times { FactoryGirl.create(:validated_signature, :petition => petition) }
        end

        expect(Petition.last_hour_trending.to_a.size).to eq(3)
      end

      it "excludes petitions that are not open" do
        petition = FactoryGirl.create(:validated_petition)
        20.times{ FactoryGirl.create(:validated_signature, :petition => petition) }

        expect(Petition.last_hour_trending.to_a).not_to include(petition)
      end
    end

    describe "trending" do
      before(:each) do
        15.times do |count|
          petition = FactoryGirl.create(:open_petition, :title => "petition ##{count+1}")
          count.times { FactoryGirl.create(:validated_signature, :petition => petition) }
        end

        @petition_with_old_signatures = FactoryGirl.create(:open_petition, :title => "petition out of range")
        10.times { FactoryGirl.create(:validated_signature, :petition => @petition_with_old_signatures, :updated_at => 2.days.ago) }
      end

      context "finding trending petitions for the last 24 hours" do
        it "only returns 10 petitions" do
          expect(Petition.trending(1).to_a.size).to eq(10)
        end

        it "orders the petitions by the highest signature count" do
          trending_petitions = Petition.trending(1)
          expect(trending_petitions.first.title).to eq("petition #15")
          expect(trending_petitions.last.title).to  eq("petition #6")
        end

        it "ignores petitions with signatures that are outside a rolling 24 hour period" do
          expect(Petition.trending(1).map(&:title).include?(@petition_with_old_signatures.title)).to be_falsey
        end
      end

      context "finding trending petitions for the last 7 days" do
        it "includes the petition with older signatures" do
          expect(Petition.trending(7).map(&:title).include?(@petition_with_old_signatures.title)).to be_truthy
        end
      end

      context "when there are validated petitions" do
        it "excludes petitions that are not open" do
          petition = FactoryGirl.create(:validated_petition)
          20.times{ FactoryGirl.create(:validated_signature, :petition => petition) }

          expect(Petition.trending(1).to_a).not_to include(petition)
        end
      end
    end

    context "threshold" do
      before :each do
        @p1 = FactoryGirl.create(:open_petition)
        @p1.update_attribute(:signature_count, 100000)
        @p2 = FactoryGirl.create(:open_petition)
        @p2.update_attribute(:signature_count, 100001)
        @p3 = FactoryGirl.create(:open_petition)
        @p3.update_attribute(:signature_count, 99999)
        @p4 = FactoryGirl.create(:open_petition)
        @p4.update_attribute(:signature_count, 200000)
        FactoryGirl.create(:system_setting, :key => SystemSetting::THRESHOLD_SIGNATURE_COUNT, :value => "100000")
        @p5 = FactoryGirl.create(:open_petition, :response_required => true)
        @p6 = FactoryGirl.create(:open_petition, :response_required => false)
      end

      it "should return 4 petitions over the threshold or marked as requiring a response" do
        petitions = Petition.threshold
        expect(petitions.size).to eq(4)
        expect(petitions).to include(@p1, @p2, @p4, @p5)
      end
    end

    context "for_state" do
      before :each do
        @p1 = FactoryGirl.create(:petition, :state => Petition::PENDING_STATE)
        @p2 = FactoryGirl.create(:petition, :state => Petition::VALIDATED_STATE)
        @p3 = FactoryGirl.create(:petition, :state => Petition::PENDING_STATE)
        @p4 = FactoryGirl.create(:open_petition, :closed_at => 1.day.from_now)
        @p5 = FactoryGirl.create(:petition, :state => Petition::HIDDEN_STATE)
        @p6 = FactoryGirl.create(:open_petition, :closed_at => 1.day.ago)
        @p7 = FactoryGirl.create(:petition, :state => Petition::SPONSORED_STATE)
      end

      it "should return 2 pending petitions" do
        petitions = Petition.for_state(Petition::PENDING_STATE)
        expect(petitions.size).to eq(2)
        expect(petitions).to include(@p1, @p3)
      end

      it "should return 1 validated, sponsored, open, closed and hidden petitions" do
        [[Petition::VALIDATED_STATE, @p2], [Petition::OPEN_STATE, @p4],
         [Petition::HIDDEN_STATE, @p5], [Petition::CLOSED_STATE, @p6], [Petition::SPONSORED_STATE, @p7]].each do |state_and_petition|
          petitions = Petition.for_state(state_and_petition[0])
          expect(petitions.size).to eq(1)
          expect(petitions).to eq([state_and_petition[1]])
        end
      end
    end

    context "visible" do
      before :each do
        @hidden_petition_1 = FactoryGirl.create(:petition, :state => Petition::PENDING_STATE)
        @hidden_petition_2 = FactoryGirl.create(:petition, :state => Petition::VALIDATED_STATE)
        @hidden_petition_3 = FactoryGirl.create(:petition, :state => Petition::HIDDEN_STATE)
        @hidden_petition_4 = FactoryGirl.create(:petition, :state => Petition::SPONSORED_STATE)
        @visible_petition_1 = FactoryGirl.create(:open_petition)
        @visible_petition_2 = FactoryGirl.create(:rejected_petition)
        @visible_petition_3 = FactoryGirl.create(:open_petition, :closed_at => 1.day.ago)
      end

      it "returns only visible petitions" do
        expect(Petition.visible.size).to eq(3)
        expect(Petition.visible).to include(@visible_petition_1, @visible_petition_2, @visible_petition_3)
      end
    end
  end

  describe "signature count" do
    before :each do
      @petition = FactoryGirl.create(:open_petition)
      @petition.creator_signature.update_attribute(:state, Signature::VALIDATED_STATE)
      Petition.update_all_signature_counts
    end

    it "returns 1 (the creator) for a new petition" do
      @petition.reload
      expect(@petition.signature_count).to eq(1)
    end

    it "still returns 1 with a new signature" do
      FactoryGirl.create(:signature, :petition => @petition)
      @petition.reload
      expect(@petition.signature_count).to eq(1)
    end

    it "returns 2 when signature is validated" do
      s = FactoryGirl.create(:signature, :petition => @petition)
      s.update_attribute(:state, Signature::VALIDATED_STATE)
      Petition.update_all_signature_counts
      @petition.reload
      expect(@petition.signature_count).to eq(2)
    end
  end

  describe "signature counts by postal code" do
    let(:petition) { FactoryGirl.create(:open_petition) }
    subject { petition.signature_counts_by_postal_district }

    before do
      5.times { FactoryGirl.create(:signature, :petition => petition, :postcode => "SO23 0AA") }
      2.times { FactoryGirl.create(:signature, :petition => petition, :postcode => "so231BB") }
      1.times { FactoryGirl.create(:signature, :petition => petition, :postcode => "b178jl") }
    end

    it "returns a hash of counts" do
      expect(subject["SO23"]).to eq(7)
      expect(subject["B17"]).to eq(1)
    end

    it "only returns validated signatures" do
      FactoryGirl.create(:pending_signature, :petition => @petition, :postcode => "b17 1SS")
      expect(subject["B17"]).to eq(1)
    end

    it "ignores special signatures" do
      FactoryGirl.create(:pending_signature, :petition => @petition, :postcode => "BFPO 1234")
      expect(subject[""]).to eq(0)
    end
  end

  describe "can_be_signed?" do
    def petition(state = Petition::OPEN_STATE)
      @petition ||= FactoryGirl.create(:petition, :state => state)
    end

    it "is true if and only if the petition is OPEN and the closed_at date is in the future" do
      petition = FactoryGirl.create(:open_petition, :closed_at => 1.year.from_now)
      expect(petition.can_be_signed?).to be_truthy
    end

    it "is false if the petition is OPEN and the closed_at date is in the past" do
      petition = FactoryGirl.create(:open_petition, :closed_at => 2.minutes.ago)
      expect(petition.can_be_signed?).to be_falsey
    end

    it "is false otherwise" do
      expect(petition(Petition::PENDING_STATE).can_be_signed?).to be_falsey
      expect(petition(Petition::HIDDEN_STATE).can_be_signed?).to be_falsey
      expect(petition(Petition::REJECTED_STATE).can_be_signed?).to be_falsey
      expect(petition(Petition::VALIDATED_STATE).can_be_signed?).to be_falsey
      expect(petition(Petition::SPONSORED_STATE).can_be_signed?).to be_falsey
    end
  end

  describe "open?" do
    it "should be open when state is open" do
      expect(FactoryGirl.build(:petition, :state => Petition::OPEN_STATE).open?).to  be_truthy
    end

    it "should be not be open when state is anything else" do
      [Petition::PENDING_STATE, Petition::VALIDATED_STATE, Petition::SPONSORED_STATE, Petition::REJECTED_STATE, Petition::HIDDEN_STATE].each do |state|
        expect(FactoryGirl.build(:petition, :state => state).open?).to be_falsey
      end
    end
  end

  describe "rejected?" do
    it "should be rejected when state is rejected" do
      expect(FactoryGirl.build(:petition, :state => Petition::REJECTED_STATE).rejected?).to be_truthy
    end

    it "should be not be rejected when state is anything else" do
      [Petition::PENDING_STATE, Petition::VALIDATED_STATE, Petition::SPONSORED_STATE, Petition::OPEN_STATE, Petition::HIDDEN_STATE].each do |state|
        expect(FactoryGirl.build(:petition, :state => state).rejected?).to be_falsey
      end
    end
  end

  describe "hidden?" do
    it "should be hidden when state is hidden" do
      expect(FactoryGirl.build(:petition, :state => Petition::HIDDEN_STATE).hidden?).to be_truthy
    end

    it "should be not be hidden when state is anything else" do
      [Petition::PENDING_STATE, Petition::VALIDATED_STATE, Petition::SPONSORED_STATE, Petition::OPEN_STATE, Petition::REJECTED_STATE].each do |state|
        expect(FactoryGirl.build(:petition, :state => state).hidden?).to be_falsey
      end
    end
  end

  describe "#in_moderation?" do
    it "is in moderation when the state is sponsored" do
      expect(FactoryGirl.build(:petition, :state => Petition::SPONSORED_STATE).in_moderation?).to be_truthy
    end
  end

  describe "rejection_reason" do
    it "should give rejection reason from json file" do
      petition = FactoryGirl.build(:rejected_petition, :rejection_code => 'duplicate')
      expect(petition.rejection_reason).to eq('Duplicate of an existing e-petition')
    end
  end

  describe "rejection_description" do
    it "should give rejection description from json file" do
      petition = FactoryGirl.build(:rejected_petition, :rejection_code => 'duplicate')
      expect(petition.rejection_description).to eq('<p>There is already an e-petition about this issue.</p>')
    end
  end

  describe "updating signature counts" do
    let(:petition) { double }
    before do
      allow(Petition).to receive_messages(:visible => [petition])
    end
    it "calls update signature counts for each petition" do
      allow(petition).to receive(:count_validated_signatures).and_return(123)
      allow(petition).to receive(:signature_count).and_return(122)
      expect(petition).to receive(:update_attribute).with(:signature_count, 123)
      Petition.update_all_signature_counts
    end
    it "doesn't change signature counts when not changed" do
      allow(petition).to receive(:count_validated_signatures).and_return(122)
      allow(petition).to receive(:signature_count).and_return(122)
      expect(petition).not_to receive(:update_attribute).with(:signature_count, 122)
      Petition.update_all_signature_counts
    end
  end

  describe "counting validated signatures" do
    let(:petition) { FactoryGirl.build(:petition) }

    it "should only count validated signtatures" do
      expect(petition.signatures).to receive(:validated).and_return(double(:valid_signatures, :count => 123))
      expect(petition.count_validated_signatures).to eq(123)
    end
  end

  describe "signatures that need emailing" do
    let(:petition) { FactoryGirl.create(:petition) }
    it "returns validated signatures" do
      expect(petition.need_emailing).to eq([petition.creator_signature])
    end

    it "only returns those yet to be emailed" do
      petition.creator_signature.update_attribute(:last_emailed_at, Time.now)
      expect(petition.need_emailing).to eq([])
    end
  end

  describe "permissions" do
    let(:petition) { FactoryGirl.build(:petition) }
    let(:user) { AdminUser.new }

    it "is editable by a moderator user" do
      allow(user).to receive_messages(:is_a_moderator? => true)
      expect(petition.editable_by?(user)).to be_truthy
    end

    it "is editable by a sys admin" do
      allow(user).to receive_messages(:is_a_sysadmin? => true)
      expect(petition.editable_by?(user)).to be_truthy
    end

    it 'is editable by a normal admin user' do
      expect(petition.editable_by?(user)).to be_truthy
    end

    it 'is not editable by non admin users' do
      expect(petition.editable_by?(double)).to be_falsey
    end

    it "doesn't allow editing of response generally" do
      expect(petition.response_editable_by?(user)).to be_falsey
    end

    it "allows editing of the response by moderator users" do
      allow(user).to receive_messages(:is_a_moderator? => true)
      expect(petition.response_editable_by?(user)).to be_truthy
    end

    it "allows editing of the response by sysadmins" do
      allow(user).to receive_messages(:is_a_sysadmin? => true)
      expect(petition.response_editable_by?(user)).to be_truthy
    end
  end

  describe ".counts_by_state" do
    it "returns a hash containing counts of petition states" do
      1.times { FactoryGirl.create(:pending_petition) }
      2.times { FactoryGirl.create(:validated_petition) }
      3.times { FactoryGirl.create(:sponsored_petition) }
      4.times { FactoryGirl.create(:open_petition) }
      5.times { FactoryGirl.create(:closed_petition) }
      6.times { FactoryGirl.create(:rejected_petition) }
      7.times { FactoryGirl.create(:hidden_petition) }

      # Petition.counts_by_state.class.should == Hash

      expect(Petition.counts_by_state[:pending]).to   eq(1)
      expect(Petition.counts_by_state[:validated]).to eq(2)
      expect(Petition.counts_by_state[:sponsored]).to eq(3)
      expect(Petition.counts_by_state[:open]).to      eq(4)
      expect(Petition.counts_by_state[:closed]).to    eq(5)
      expect(Petition.counts_by_state[:rejected]).to  eq(6)
      expect(Petition.counts_by_state[:hidden]).to    eq(7)
    end
  end

  describe '#publish!' do
    subject { FactoryGirl.create(:petition) }
    let(:now) { Chronic.parse("1 Jan 2011") }
    before { allow(Time).to receive(:current).and_return(now) }

    it "sets the state to OPEN" do
      subject.publish!
      expect(subject.state).to eq(Petition::OPEN_STATE)
    end

    it "sets the open date to now" do
      subject.publish!
      expect(subject.open_at.change(usec: 0)).to eq(now.change(usec: 0))
    end

    it "sets the closed date to the end of the day on the date #{AppConfig.petition_duration} months from now" do
      subject.publish!
      expect(subject.closed_at.change(usec: 0)).to eq( (now + AppConfig.petition_duration.months).end_of_day.change(usec: 0) )
    end
  end

  describe "#update_state_after_new_validated_sponsor!" do
    context "with sufficient sponsor count" do
      let(:petition){ FactoryGirl.create(:validated_petition, sponsors_signed: true) }

      it "sets state to sponsored" do
        expect{petition.update_state_after_new_validated_sponsor!}.to change{petition.state}
                                                                       .from(Petition::VALIDATED_STATE)
                                                                       .to(Petition::SPONSORED_STATE)
      end
    end
    context "with insufficient sponsor count" do
      let(:petition){ FactoryGirl.create(:validated_petition) }

      it "leaves state unchanged" do
        expect{petition.update_state_after_new_validated_sponsor!}.to_not change{petition.state}
      end
    end
    context "with first validated sponsor" do
      let(:petition){ FactoryGirl.create(:pending_petition) }
      let(:sponsor){ FactoryGirl.create(:sponsor, :validated, petition: petition) }

      it "changes state to validated" do
        sponsor.reload
        expect{petition.update_state_after_new_validated_sponsor!}.to change{petition.state}
                                                                       .from(Petition::PENDING_STATE)
                                                                       .to(Petition::VALIDATED_STATE)
      end
    end
  end

  describe "#validate_creator_signature!" do
    context "with first validated sponsor" do

      let(:petition){ FactoryGirl.create(:pending_petition) }
      let(:sponsor){ FactoryGirl.create(:sponsor, :validated, petition: petition) }

      it "changes creator signature state to validated" do
        sponsor.reload
        expect{petition.validate_creator_signature!}.to change{petition.creator_signature.state}
                                                         .from(Signature::PENDING_STATE)
                                                         .to(Signature::VALIDATED_STATE)
      end
    end
  end

  describe "#notify_creator_about_sponsor_support", immediate_delayed_job_work_off: true do
    subject { FactoryGirl.create(:petition, sponsor_count: AppConfig.sponsor_moderation_threshold) }
    before { ActionMailer::Base.deliveries.clear }

    it 'breaks if the provided sponsor does not belong to the petition' do
      expect {
        subject.notify_creator_about_sponsor_support(FactoryGirl.create(:sponsor))
      }.to raise_error(ArgumentError)
    end

    it 'breaks if the provided sponsor does belong to the petition, but is not a supporting sponsor' do
      expect {
        subject.notify_creator_about_sponsor_support(subject.sponsors.first)
      }.to raise_error(ArgumentError)
    end

    context 'when the petition is below the sponsor moderation threshold' do
      let(:sponsor) { subject.sponsors.first }
      before { sponsor.create_signature!(FactoryGirl.attributes_for(:validated_signature)) }

      it 'sends an email to the petition creator telling them about the sponsor' do
        perform_enqueued_jobs do
          subject.notify_creator_about_sponsor_support(sponsor)
          email = ActionMailer::Base.deliveries.last
          expect(email.from).to eq(["no-reply@example.gov"])
          expect(email.to).to eq([subject.creator_signature.email])
          expect(email.subject).to match(/has received support from a sponsor/)
        end
      end
    end

    context 'when the petition is on the sponsor moderation threshold' do
      let(:sponsor) { subject.sponsors.first }
      subject { FactoryGirl.create(:validated_petition, sponsors_signed: true) }

      it 'sends an email to the petition creator telling them about the sponsor' do
        perform_enqueued_jobs do
          subject.notify_creator_about_sponsor_support(sponsor)
          email = ActionMailer::Base.deliveries.last
          expect(email.from).to eq(["no-reply@example.gov"])
          expect(email.to).to eq([subject.creator_signature.email])
          expect(email.subject).to match(/has received support from a sponsor/)
        end
      end

    end

    context 'when the petition is above the sponsor moderation threshold' do
      subject { FactoryGirl.create(:validated_petition, sponsor_count: 6, sponsors_signed: true) }
      let(:sponsor) { subject.sponsors.last }

      it 'does not send an email to the petition creator telling them about the sponsor' do
        subject.notify_creator_about_sponsor_support(sponsor)
        email = ActionMailer::Base.deliveries.last
        expect(email).to be_nil
      end
    end
  end

  describe "#id" do
    let(:petition){ FactoryGirl.create(:petition) }

    it "is greater than 100000" do
      expect(petition.id).to be >= 100000
    end
  end
<<<<<<< HEAD
end
=======

  describe '#has_maximum_sponsors?' do
    it 'is true when sponsored petition has reached maximum amount of sponsors' do
      sponsored_petition = FactoryGirl.create(:sponsored_petition, sponsor_count: AppConfig.sponsor_count_max)
      expect(sponsored_petition.has_maximum_sponsors?).to be_truthy
    end

    it 'is true when validated petition has reached maximum amount of sponsors' do
      sponsored_petition = FactoryGirl.create(:validated_petition, sponsor_count: AppConfig.sponsor_count_max)
      expect(sponsored_petition.has_maximum_sponsors?).to be_truthy
    end

    it 'is true when pending petition has reached maximum amount of sponsors' do
      sponsored_petition = FactoryGirl.create(:pending_petition, sponsor_count: AppConfig.sponsor_count_max)
      expect(sponsored_petition.has_maximum_sponsors?).to be_truthy
    end

    it 'is false when sponsored petition has not reached maximum amount of sponsors' do
      sponsored_petition = FactoryGirl.create(:sponsored_petition, sponsor_count: AppConfig.sponsor_count_max - 1)
      expect(sponsored_petition.has_maximum_sponsors?).to be_falsey
    end

    it 'is false when validated petition has not reached maximum amount of sponsors' do
      sponsored_petition = FactoryGirl.create(:validated_petition, sponsor_count: AppConfig.sponsor_count_max - 1)
      expect(sponsored_petition.has_maximum_sponsors?).to be_falsey
    end

    it 'is false when validated petition has not reached maximum amount of sponsors' do
      sponsored_petition = FactoryGirl.create(:pending_petition, sponsor_count: AppConfig.sponsor_count_max - 1)
      expect(sponsored_petition.has_maximum_sponsors?).to be_falsey
    end
  end
end
>>>>>>> b59fa998
<|MERGE_RESOLUTION|>--- conflicted
+++ resolved
@@ -643,9 +643,6 @@
       expect(petition.id).to be >= 100000
     end
   end
-<<<<<<< HEAD
-end
-=======
 
   describe '#has_maximum_sponsors?' do
     it 'is true when sponsored petition has reached maximum amount of sponsors' do
@@ -678,5 +675,4 @@
       expect(sponsored_petition.has_maximum_sponsors?).to be_falsey
     end
   end
-end
->>>>>>> b59fa998
+end