--- conflicted
+++ resolved
@@ -41,11 +41,7 @@
       end
 
       def locale
-<<<<<<< HEAD
-        @locale = I18n.locale
-=======
         I18n.locale
->>>>>>> f4f5eae2
       end
 
       def archived_petition_page
